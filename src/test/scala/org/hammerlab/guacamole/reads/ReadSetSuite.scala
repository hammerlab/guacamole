--- conflicted
+++ resolved
@@ -23,16 +23,12 @@
 import org.bdgenomics.adam.rdd.{ADAMContext, ADAMSaveAnyArgs}
 import org.hammerlab.guacamole.LociSet
 import org.hammerlab.guacamole.reads.Read.InputFilters
-<<<<<<< HEAD
 import org.hammerlab.guacamole.reference.ReferenceBroadcast
-=======
->>>>>>> 613a86fe
 import org.hammerlab.guacamole.util.{GuacFunSuite, TestUtil}
 import org.scalatest.Matchers
 
 class ReadSetSuite extends GuacFunSuite with Matchers {
 
-<<<<<<< HEAD
   def chr22Fasta = ReferenceBroadcast.readFasta(TestUtil.testDataPath("chr22.fa.gz"), sc)
 
   case class LazyMessage(msg: () => String) {
@@ -56,8 +52,7 @@
             sc,
             paths.head,
             filter,
-            config = configs.head,
-            reference = chr22Fasta
+            config = configs.head
           ).reads.collect
 
         for {
@@ -72,8 +67,7 @@
                 sc,
                 path,
                 filter,
-                config = config,
-                reference = chr22Fasta
+                config = config
               ).reads.collect
 
             assert(
@@ -93,27 +87,6 @@
             )
           }
         }
-=======
-  sparkTest("using different bam reading APIs on sam/bam files should give identical results") {
-    def check(paths: Seq[String], filter: InputFilters): Unit = {
-      withClue("using filter %s: ".format(filter)) {
-        val configs = Read.ReadLoadingConfig.BamReaderAPI.values.map(api => Read.ReadLoadingConfig(bamReaderAPI = api)).toSeq
-        val standard = TestUtil.loadReads(sc, paths(0), filter, config = configs(0)).reads.collect
-        configs.foreach(config => {
-          paths.foreach(path => {
-            withClue("file %s with config %s vs standard %s with config %s:\n".format(path, config, paths(0), configs(0))) {
-              val result = TestUtil.loadReads(sc, path, filter, config = config).reads.collect
-              if (result.toSet != standard.toSet) {
-                val missing = standard.filter(!result.contains(_))
-                assert(missing.isEmpty, "Missing reads: %s".format(missing.map(_.toString).mkString("\n\t")))
-                val extra = result.filter(!standard.contains(_))
-                assert(extra.isEmpty, "Extra reads:\n\t%s".format(extra.map(_.toString).mkString("\n\t")))
-                assert(false, "shouldn't get here")
-              }
-            }
-          })
-        })
->>>>>>> 613a86fe
       }
     }
 
