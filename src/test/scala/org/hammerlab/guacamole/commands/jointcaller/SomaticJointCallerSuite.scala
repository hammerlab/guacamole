--- conflicted
+++ resolved
@@ -62,25 +62,20 @@
   sparkTest("don't call variants with N as the reference base") {
     val inputs = InputCollection(cancerWGS1Bams)
     val loci = LociSet.parse("chr12:65857030-65857080")
-<<<<<<< HEAD
     val emptyPartialReference =
       ReferenceGenome(
         Map(
           "chr12" -> MapBackedReferenceSequence(500000000, Nil)
         )
       )
+
     val readSets =
       SomaticJoint.inputsToReadSets(
         sc,
         inputs,
-        loci,
-        reference = emptyPartialReference
+        loci
       )
-=======
-    val readSets = SomaticJoint.inputsToReadSets(sc, inputs, loci)
-    val emptyPartialReference = ReferenceBroadcast(
-      Map("chr12" -> MapBackedReferenceSequence(500000000, sc.broadcast(Map.empty))))
->>>>>>> 613a86fe
+
     val calls = SomaticJoint.makeCalls(
       sc, inputs, readSets, Parameters.defaults, emptyPartialReference, loci.result, loci.result)
 
