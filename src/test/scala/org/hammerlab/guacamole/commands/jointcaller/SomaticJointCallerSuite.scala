--- conflicted
+++ resolved
@@ -25,13 +25,8 @@
 
   sparkTest("call a somatic variant") {
     val inputs = InputCollection(cancerWGS1Bams)
-<<<<<<< HEAD
-    val loci = LociSet.parse("chr12:65857040-65857041")
-    val readSets = SomaticJoint.inputsToReadSets(sc, inputs, loci, hg19PartialReference)
-=======
     val loci = LociSet.parse("chr12:65857040")
     val readSets = SomaticJoint.inputsToReadSets(sc, inputs, loci)
->>>>>>> 613a86fe
     val calls = SomaticJoint.makeCalls(
       sc, inputs, readSets, Parameters.defaults, hg19PartialReference, loci.result, loci.result).collect
 
@@ -43,11 +38,7 @@
   sparkTest("call a somatic deletion") {
     val inputs = InputCollection(cancerWGS1Bams)
     val loci = LociSet.parse("chr5:82649006-82649009")
-<<<<<<< HEAD
-    val readSets = SomaticJoint.inputsToReadSets(sc, inputs, loci, hg19PartialReference)
-=======
     val readSets = SomaticJoint.inputsToReadSets(sc, inputs, loci)
->>>>>>> 613a86fe
     val calls = SomaticJoint.makeCalls(
       sc,
       inputs,
@@ -67,11 +58,7 @@
   sparkTest("call germline variants") {
     val inputs = InputCollection(cancerWGS1Bams, tissueTypes = Vector("normal", "normal", "normal"))
     val loci = LociSet.parse("chr1,chr2,chr3")
-<<<<<<< HEAD
-    val readSets = SomaticJoint.inputsToReadSets(sc, inputs, loci, hg19PartialReference)
-=======
     val readSets = SomaticJoint.inputsToReadSets(sc, inputs, loci)
->>>>>>> 613a86fe
     val calls = SomaticJoint.makeCalls(
       sc,
       inputs,
@@ -91,11 +78,7 @@
   sparkTest("don't call variants with N as the reference base") {
     val inputs = InputCollection(cancerWGS1Bams)
     val loci = LociSet.parse("chr12:65857030-65857080")
-<<<<<<< HEAD
-    val readSets = SomaticJoint.inputsToReadSets(sc, inputs, loci, hg19PartialReference)
-=======
     val readSets = SomaticJoint.inputsToReadSets(sc, inputs, loci)
->>>>>>> 613a86fe
     val emptyPartialReference = ReferenceBroadcast(
       Map("chr12" -> MapBackedReferenceSequence(500000000, sc.broadcast(Map.empty))))
     val calls = SomaticJoint.makeCalls(
@@ -112,7 +95,7 @@
     val callsWithRNA = SomaticJoint.makeCalls(
       sc,
       inputsWithRNA,
-      SomaticJoint.inputsToReadSets(sc, inputsWithRNA, loci, b37Chromosome22Reference),
+      SomaticJoint.inputsToReadSets(sc, inputsWithRNA, loci),
       parameters,
       b37Chromosome22Reference,
       loci.result).collect.filter(_.bestAllele.isCall)
@@ -121,12 +104,12 @@
     val callsWithoutRNA = SomaticJoint.makeCalls(
       sc,
       inputsWithoutRNA,
-      SomaticJoint.inputsToReadSets(sc, inputsWithoutRNA, loci, b37Chromosome22Reference),
+      SomaticJoint.inputsToReadSets(sc, inputsWithoutRNA, loci),
       parameters,
       b37Chromosome22Reference,
       loci.result).collect.filter(_.bestAllele.isCall)
 
-    Map("with rna" -> callsWithRNA, "without rna" -> callsWithoutRNA).foreach({
+    Map("with rna" -> callsWithRNA, "without rna" -> callsWithoutRNA).foreach {
       case (description, calls) => {
         withClue("germline variant %s".format(description)) {
           // There should be a germline homozygous call at 22:46931077 in one based, which is 22:46931076 in zero based.
@@ -138,7 +121,7 @@
           filtered46931076.head.bestAllele.germlineAlleles should equal("C", "C")
         }
       }
-    })
+    }
 
     // RNA should enable a call G->A call at 22:46931062 in one based, which is 22:46931061 in zero based.
     callsWithoutRNA.exists(call => call.start == 46931061 && call.end == 46931062) should be(false)
