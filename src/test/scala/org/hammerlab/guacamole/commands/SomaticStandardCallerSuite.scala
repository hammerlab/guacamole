--- conflicted
+++ resolved
@@ -68,7 +68,6 @@
     val positionsTable = Table("locus", positions: _*)
     forAll(positionsTable) {
       (locus: Long) =>
-<<<<<<< HEAD
         val (tumorPileup, normalPileup) =
           TestUtil.loadTumorNormalPileup(
             tumorReads,
@@ -97,31 +96,6 @@
             minVAF = minVAF,
             minLikelihood
           ).nonEmpty
-=======
-        val (tumorPileup, normalPileup) = TestUtil.loadTumorNormalPileup(
-          tumorReads,
-          normalReads,
-          locus,
-          reference = grch37Reference)
-
-        val calledGenotypes = SomaticStandard.Caller.findPotentialVariantAtLocus(
-          tumorPileup,
-          normalPileup,
-          logOddsThreshold,
-          minAlignmentQuality,
-          filterMultiAllelic
-        )
-
-        val foundVariant = SomaticGenotypeFilter(
-          calledGenotypes,
-          minTumorReadDepth,
-          maxTumorReadDepth,
-          minNormalReadDepth,
-          minTumorAlternateReadDepth,
-          logOddsThreshold,
-          minVAF = minVAF,
-          minLikelihood).nonEmpty
->>>>>>> 613a86fe
 
         foundVariant should be(shouldFindVariant)
     }
@@ -347,7 +321,7 @@
     )
 
     val tumorReads = Seq(
-      TestUtil.makeRead("TCATCTCAAAAGAGATCGA", "2M2D1M2I2M4I2M2D6M", 10, chr = "chr3"),  // md tag: "2^GA5^TC6""
+      TestUtil.makeRead("TCATCTCAAAAGAGATCGA", "2M2D1M2I2M4I2M2D6M", 10, chr = "chr3"), // md tag: "2^GA5^TC6""
       TestUtil.makeRead("TCATCTCAAAAGAGATCGA", "2M2D1M2I2M4I2M2D6M", 10, chr = "chr3"),
       TestUtil.makeRead("TCATCTCAAAAGAGATCGA", "2M2D1M2I2M4I2M2D6M", 10, chr = "chr3")
     )
