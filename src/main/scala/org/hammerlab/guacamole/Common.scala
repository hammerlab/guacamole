--- conflicted
+++ resolved
@@ -35,12 +35,8 @@
 import org.codehaus.jackson.JsonFactory
 import org.hammerlab.guacamole.Common.Arguments.ReadLoadingConfigArgs
 import org.hammerlab.guacamole.Concordance.ConcordanceArgs
-<<<<<<< HEAD
-import org.hammerlab.guacamole.dist.LociPartitionUtils
-=======
 import org.hammerlab.guacamole.distributed.LociPartitionUtils
 import org.hammerlab.guacamole.loci.LociSet
->>>>>>> d01a865b
 import org.hammerlab.guacamole.reads.Read
 import org.kohsuke.args4j.{Option => Args4jOption}
 
@@ -330,7 +326,6 @@
       coalescedSubsetGenotypes.unpersist()
     } else if (outputPath.toLowerCase.endsWith(".vcf")) {
       progress("Writing genotypes to VCF file: %s.".format(outputPath))
-      val sc = subsetGenotypes.sparkContext
       subsetGenotypes.toVariantContext.coalesce(1, shuffle = true).saveAsVcf(outputPath)
     } else {
       progress("Writing genotypes to: %s.".format(outputPath))
