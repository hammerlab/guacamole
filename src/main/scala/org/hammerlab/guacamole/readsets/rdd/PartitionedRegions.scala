package org.hammerlab.guacamole.readsets.rdd

import org.apache.hadoop.fs.{FileSystem, Path}
import org.apache.spark.rdd.RDD
import org.apache.spark.{Accumulable, SparkContext}
import org.hammerlab.guacamole.loci.partitioning.LociPartitioner.PartitionIndex
import org.hammerlab.guacamole.loci.partitioning.LociPartitioning
import org.hammerlab.guacamole.loci.set.LociSet
import org.hammerlab.guacamole.logging.LoggingUtils.progress
import org.hammerlab.guacamole.reference.ReferenceRegion
import org.hammerlab.magic.accumulables.{HistogramParam, HashMap => MagicHashMap}
import org.hammerlab.magic.rdd.KeyPartitioner
import org.hammerlab.magic.rdd.serde.SequenceFileSerializableRDD._
import org.hammerlab.magic.stats.Stats

import scala.reflect.ClassTag

/**
 * Groups a [[LociPartitioning]] with an [[RDD[ReferenceRegion]]] that has already been partitioned according to that
 * partitioning.
 *
 * This means some regions will occur multiple times in the RDD (due to regions straddling partition boundaries), so
 * it's important not to confuse this with a regular [[RDD[ReferenceRegion]]].
 *
 * The main API exposed here is [[mapPartitions]], which lets the caller apply a function to a [[LociSet]] as well as
 * all region copies that overlap those loci.
 *
 * Note: the containing [[PartitionedRegions]] gets picked up by the closure-cleaner and serialized when
 * [[mapPartitions]] is called.
 */
<<<<<<< HEAD
class PartitionedRegions[R <: ReferenceRegion: ClassTag] private(@transient regions: RDD[R],
                                                                 @transient partitioning: LociPartitioning)
=======
class PartitionedRegions[R <: ReferenceRegion: ClassTag](regions: RDD[R],
                                                         partitioning: LociPartitioning)
>>>>>>> 5f87847d
  extends Serializable {

  assert(
    regions.getNumPartitions == lociSetsRDD.getNumPartitions,
    s"reads partitions: ${regions.getNumPartitions}, loci partitions: ${lociSetsRDD.getNumPartitions}"
  )

  def sc: SparkContext = regions.sparkContext

  // Accumulator that is used in `mapPartitions` below.
  val numLoci = sc.accumulator(0L, "numLoci")

  /**
   * For each partition, apply a function to the set of loci assigned to that partition as well as all regions that
   * overlap those loci (possibly with a grace-window baked in upstream; see [[PartitionedRegions]] constructors below).
   *
   * @param f function that operates on the regions and loci corresponding to a partition, emiting an output iterator of
   *          arbitrary type [[V]].
   * @return [[RDD[V]]], with partitions comprised of the [[Iterator[V]]]'s returned by application of `f` to each
   *        partition.
   */
  def mapPartitions[V: ClassTag](f: (Iterator[R], LociSet) => Iterator[V]): RDD[V] =
    regions
      .zipPartitions(
        lociSetsRDD,
        preservesPartitioning = true
      )(
        (regionsIter, lociIter) => {
          val loci = lociIter.next()
          if (lociIter.hasNext) {
            throw new Exception(s"Expected 1 LociSet, found ${1 + lociIter.size}.\n$loci")
          }

          numLoci += loci.count

          f(regionsIter, loci)
        }
      )

  // An RDD[LociSet] with one LociSet per partition.
  @transient private lazy val lociSetsRDD: RDD[LociSet] =
    sc
      .parallelize(partitionLociSets, partitionLociSets.length)
      .setName("lociSetsRDD")

  @transient private lazy val partitionLociSets: Array[LociSet] =
    partitioning
      .inverse
      .toArray
      .sortBy(_._1)
      .map(_._2)

  /**
   * Write the partitioned regions RDD to a file.
   */
  def save(filename: String, compressed: Boolean = true, overwrite: Boolean = false): this.type = {
    if (compressed)
      regions.saveCompressed(filename)
    else
      regions.saveSequenceFile(filename)

    this
  }
}

object PartitionedRegions {

  type IntHist = MagicHashMap[Int, Long]

  def IntHist(): IntHist = MagicHashMap[Int, Long]()

  /**
   * Load an [[RDD]] of partitioned regions from a file.
   */
  def load[R <: ReferenceRegion: ClassTag](sc: SparkContext,
                                           filename: String,
                                           partitioning: LociPartitioning): PartitionedRegions[R] = {
    progress(s"Loading partitioned reads from $filename")
    val regions = sc.fromSequenceFile[R](filename, splittable = false)
    new PartitionedRegions(regions, partitioning)
  }

  /**
   * Main [[PartitionedRegions]] constructor: given some regions and loci, assign the loci to Spark partitions, and then
   * partition the regions according to which partitions' loci they overlap.
   *
   * Computes a [[LociPartitioning]] and delegates to the other constructor below.
   *
   * @param regions RDDs of regions to partition.
   * @param loci Genomic loci to operate on; these will be split among Spark partitions and coupled with all regions
   *             from `regionRDDs` that overlap them (module the half-window described below).
   * @param args Parameters dictating how `loci` should be partitioned.
   * @tparam R ReferenceRegion type.
   */
  def apply[R <: ReferenceRegion: ClassTag](regions: RDD[R],
                                            loci: LociSet,
                                            args: PartitionedRegionsArgs): PartitionedRegions[R] = {

    val lociPartitioning = LociPartitioning(regions, loci, args)

    progress(
      s"Partitioned loci: ${lociPartitioning.numPartitions} partitions.",
      "Partition-size stats:",
      lociPartitioning.partitionSizeStats.toString(),
      "",
      "Contigs-spanned-per-partition stats:",
      lociPartitioning.partitionContigStats.toString(),
      "",
      "Range-size stats:",
      lociPartitioning.rangeSizeStats.toString(),
      "",
      "Ranges-per-partition stats:",
      lociPartitioning.partitionRangesStats.toString()
    )

    apply(
      regions,
      lociPartitioning,
      args.halfWindowSize,
      args.partitionedReadsPathOpt,
      args.compressReadPartitions,
      args.printPartitioningStats
    )
  }

  /**
   * Internal [[PartitionedRegions]] constructor: takes already-partitioned loci, partitions regions, and optionally
   * prints some stats.
   *
   * If `partitionedReadsPathOpt` is provided, attempt to load loci- and region- partitionings from that path; if the
   * path doesn't exist, compute them and save to that path.
   */
  private[rdd] def apply[R <: ReferenceRegion: ClassTag](regions: RDD[R],
                                                         lociPartitioning: LociPartitioning,
                                                         halfWindowSize: Int,
                                                         partitionedRegionsPathOpt: Option[String],
                                                         compress: Boolean,
                                                         printStats: Boolean): PartitionedRegions[R] = {

    val sc = regions.sparkContext

    partitionedRegionsPathOpt match {
      case Some(partitionedRegionsPath) =>

        val fs = FileSystem.get(sc.hadoopConfiguration)
        val path = new Path(partitionedRegionsPath)
        if (fs.exists(path))
          load(sc, partitionedRegionsPath, lociPartitioning)
        else
          compute(regions, lociPartitioning, halfWindowSize, compress, printStats)
            .save(partitionedRegionsPath, compressed = compress)

      case None =>
        compute(regions, lociPartitioning, halfWindowSize, compress, printStats)
    }
  }

  /**
   * Construct a [[PartitionedRegions]] for above constructors, ignoring loading/saving considerations.
   */
  private def compute[R <: ReferenceRegion: ClassTag](regions: RDD[R],
                                                      lociPartitioning: LociPartitioning,
                                                      halfWindowSize: Int,
                                                      compress: Boolean,
                                                      printStats: Boolean): PartitionedRegions[R] = {

    val sc = regions.sparkContext

    val partitioningBroadcast = sc.broadcast(lociPartitioning)

    val numPartitions = lociPartitioning.numPartitions

    progress(
      s"Partitioning reads into $numPartitions partitions according to loci partitioning:",
      lociPartitioning.truncatedString()
    )

    implicit val accumulableParam = new HistogramParam[Int, Long]

    // Histogram of the number of copies made of each region (i.e. when a region straddles loci-partition
    // boundaries.
    val regionCopiesHistogram: Accumulable[IntHist, Int] = sc.accumulable(IntHist(), "copies-per-region")

    // Histogram of the number of regions assigned to each partition.
    val partitionRegionsHistogram: Accumulable[IntHist, Int] = sc.accumulable(IntHist(), "regions-per-partition")

    val partitionedRegions =
      (for {
        // For each region…
        r <- regions

        // Partitions to send a copy of this region to.
        partitions = partitioningBroadcast.value.getAll(r, halfWindowSize)

        // Add number of copies to histogram accumulator.
        _ = (regionCopiesHistogram += partitions.size)

        // For each partition/copy…
        partition <- partitions
      } yield {
        // Update "regions-per-partition" accumulator.
        partitionRegionsHistogram += partition

        // Key this region with its destination partition, plus secondary and tertiary fields for intra-partition
        // sorting.
        (partition, r.contigName, r.start) -> r
      })
      .repartitionAndSortWithinPartitions(KeyPartitioner(numPartitions))  // Shuffle all region copies
      .values  // Drop keys, leaving just regions.
      .setName("partitioned-regions")

    if (printStats) {
      // Need to force materialization for the accumulators to have data… but that's reasonable because anything
      // downstream is presumably going to reuse this RDD.
      val totalReadCopies = partitionedRegions.count

      // Number of reads before partitioning / selective copying.
      val originalReads = regions.count

      // Sorted array of [number of read copies "K"] -> [number of reads that were copied "K" times].
      val regionCopies: Array[(Int, Long)] = regionCopiesHistogram.value.toArray.sortBy(_._1)

      // Number of distinct reads that were sent to at least one partition.
      val readsPlaced = regionCopies.filter(_._1 > 0).map(_._2).sum

      // Sorted array: [partition index "K"] -> [number of reads assigned to partition "K"].
      val regionsPerPartition: Array[(PartitionIndex, Long)] = partitionRegionsHistogram.value.toArray.sortBy(_._1)

      progress(
        s"Placed $readsPlaced of $originalReads (%.1f%%), %.1fx copies on avg; copies per read histogram:"
          .format(
            100.0 * readsPlaced / originalReads,
            totalReadCopies * 1.0 / readsPlaced
          ),
        Stats.fromHist(regionCopies).toString(),
        "",
        "Reads per partition stats:",
        Stats(regionsPerPartition.map(_._2)).toString()
      )
    }

    new PartitionedRegions(partitionedRegions, lociPartitioning)
  }
}<|MERGE_RESOLUTION|>--- conflicted
+++ resolved
@@ -28,13 +28,8 @@
  * Note: the containing [[PartitionedRegions]] gets picked up by the closure-cleaner and serialized when
  * [[mapPartitions]] is called.
  */
-<<<<<<< HEAD
-class PartitionedRegions[R <: ReferenceRegion: ClassTag] private(@transient regions: RDD[R],
-                                                                 @transient partitioning: LociPartitioning)
-=======
-class PartitionedRegions[R <: ReferenceRegion: ClassTag](regions: RDD[R],
-                                                         partitioning: LociPartitioning)
->>>>>>> 5f87847d
+class PartitionedRegions[R <: ReferenceRegion: ClassTag] private(regions: RDD[R],
+                                                                 partitioning: LociPartitioning)
   extends Serializable {
 
   assert(
