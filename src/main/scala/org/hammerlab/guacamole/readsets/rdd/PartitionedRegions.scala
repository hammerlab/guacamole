--- conflicted
+++ resolved
@@ -115,29 +115,7 @@
    */
   def apply[R <: ReferenceRegion: ClassTag](regions: RDD[R],
                                             loci: LociSet,
-<<<<<<< HEAD
-                                            args: PartitionedRegionsArgs): PartitionedRegions[R] = {
-
-    val lociPartitioning = LociPartitioning(regions, loci, args)
-
-    progress(
-      s"Partitioned loci: ${lociPartitioning.numPartitions} partitions.",
-      "Partition-size stats:",
-      lociPartitioning.partitionSizeStats.toString(),
-      "",
-      "Contigs-spanned-per-partition stats:",
-      lociPartitioning.partitionContigStats.toString(),
-      "",
-      "Range-size stats:",
-      lociPartitioning.rangeSizeStats.toString(),
-      "",
-      "Ranges-per-partition stats:",
-      lociPartitioning.partitionRangesStats.toString()
-    )
-
-=======
                                             args: PartitionedRegionsArgs): PartitionedRegions[R] =
->>>>>>> f336ed10
     apply(
       regions,
       LociPartitioning(regions, loci, args),
