package org.hammerlab.guacamole.readsets

import java.io.File

import grizzled.slf4j.Logging
import htsjdk.samtools.ValidationStringency
import org.apache.hadoop.fs.Path
import org.apache.hadoop.io.LongWritable
import org.apache.spark.SparkContext
import org.apache.spark.rdd.RDD
import org.bdgenomics.adam.models.SequenceDictionary
import org.bdgenomics.adam.rdd.{ADAMContext, ADAMSpecificRecordSequenceDictionaryRDDAggregator}
import org.bdgenomics.formats.avro.AlignmentRecord
import org.hammerlab.guacamole.loci.set.{LociParser, LociSet}
import org.hammerlab.guacamole.logging.LoggingUtils.progress
import org.hammerlab.guacamole.reads.{MappedRead, Read}
<<<<<<< HEAD
import org.hammerlab.guacamole.readsets.args.{SingleSampleArgs, TumorNormalReadsArgs, Base => BaseArgs}
=======
import org.hammerlab.guacamole.readsets.args.{SingleSampleArgs, Base => BaseArgs}
>>>>>>> 93990606
import org.hammerlab.guacamole.readsets.io.{Input, InputFilters}
import org.hammerlab.guacamole.readsets.rdd.ReadsRDD
import org.hammerlab.guacamole.reference.{ContigName, Locus}
import org.seqdoop.hadoop_bam.util.SAMHeaderReader
import org.seqdoop.hadoop_bam.{AnySAMInputFormat, BAMInputFormat, SAMRecordWritable}
<<<<<<< HEAD

import scala.collection.JavaConversions._
=======

import scala.collection.JavaConversions._

>>>>>>> 93990606

/**
 * A [[ReadSets]] contains reads from multiple inputs as well as [[SequenceDictionary]] / contig-length information
 * merged from them.
 */
case class ReadSets(readsRDDs: PerSample[ReadsRDD],
                    sequenceDictionary: SequenceDictionary,
                    contigLengths: ContigLengths)
  extends PerSample[ReadsRDD] {

  def numSamples: NumSamples = readsRDDs.length
  def sampleNames: PerSample[String] = readsRDDs.map(_.input.sampleName)

  override def length: NumSamples = readsRDDs.length
  override def apply(sampleId: SampleId): ReadsRDD = readsRDDs(sampleId)

  def sc = readsRDDs.head.reads.sparkContext

  lazy val mappedReadsRDDs = readsRDDs.map(_.mappedReads)

  lazy val allMappedReads = sc.union(mappedReadsRDDs).setName("unioned reads")
}

object ReadSets extends Logging {

  /**
   * Load one read-set from an input file.
   */
  private[readsets] def loadReads(args: SingleSampleArgs,
                                  sc: SparkContext,
                                  filters: InputFilters): (ReadsRDD, ContigLengths) = {

    val ReadSets(reads, _, contigLengths) =
      ReadSets(
        sc,
        args.inputs,
        filters,
        contigLengthsFromDictionary = !args.noSequenceDictionary
      )

    (reads(0), contigLengths)
  }

  /**
   * Load just the mapped reads from an input ReadSet.
   */
  def loadMappedReads(args: SingleSampleArgs,
                      sc: SparkContext,
                      filters: InputFilters): (RDD[MappedRead], ContigLengths) = {
    val (reads, contigLengths) = loadReads(args, sc, filters)
    (reads.mappedReads, contigLengths)
  }

  /**
<<<<<<< HEAD
   * Given arguments for two sets of reads (tumor and normal), return a pair of (tumor, normal) read sets.
   *
   * @param args parsed arguments
   * @param sc spark context
   * @param filters input filters to apply
   */
  def loadTumorNormalReads(args: TumorNormalReadsArgs,
                           sc: SparkContext,
                           filters: InputFilters): (ReadsRDD, ReadsRDD, ContigLengths) = {

    val ReadSets(readsets, _, contigLengths) =
      ReadSets(
        sc,
        args.inputs,
        filters,
        !args.noSequenceDictionary
      )

    (readsets(0), readsets(1), contigLengths)
  }

  /**
=======
>>>>>>> master
   * Load ReadSet instances from user-specified BAMs (specified as an InputCollection).
   */
  def apply(sc: SparkContext,
            inputs: PerSample[Input],
            loci: LociParser,
            contigLengthsFromDictionary: Boolean): ReadSets = {
    ReadSets(
      sc,
      inputs,
      InputFilters(overlapsLoci = loci),
      contigLengthsFromDictionary = contigLengthsFromDictionary
    )
  }

  def apply(sc: SparkContext, args: BaseArgs): (ReadSets, LociSet) = {
    val loci = args.parseLoci(sc.hadoopConfiguration)

    val readsets = apply(sc, args.inputs, loci, !args.noSequenceDictionary)

    (readsets, loci.result(readsets.contigLengths))
  }

  /**
    * Load reads from multiple files, merging their sequence dictionaries and verifying that they are consistent.
    */
  def apply(sc: SparkContext,
            inputs: PerSample[Input],
            filters: InputFilters = InputFilters.empty,
            contigLengthsFromDictionary: Boolean = true): ReadSets = {
    apply(sc, inputs.map((_, filters)), contigLengthsFromDictionary)
  }

  /**
   * Load reads from multiple files, allowing different filters to be applied to each file.
   */
  def apply(sc: SparkContext,
            inputsAndFilters: PerSample[(Input, InputFilters)],
            contigLengthsFromDictionary: Boolean): ReadSets = {

    val (inputs, _) = inputsAndFilters.unzip

    val (readsRDDs, sequenceDictionaries) =
      (for {
        (Input(sampleId, _, filename), filters) <- inputsAndFilters
      } yield
        load(filename, sc, sampleId, filters)
      ).unzip

    val sequenceDictionary = mergeSequenceDictionaries(inputs, sequenceDictionaries)

    val contigLengths: ContigLengths =
      if (contigLengthsFromDictionary)
        getContigLengthsFromSequenceDictionary(sequenceDictionary)
      else
        sc.union(readsRDDs)
          .flatMap(_.asMappedRead)
          .map(read => read.contigName -> read.end)
          .reduceByKey(math.max)
          .collectAsMap()
          .toMap

    ReadSets(
      (for {
        (reads, input) <- readsRDDs.zip(inputs)
      } yield
       ReadsRDD(reads, input)
      ).toVector,
      sequenceDictionary,
      contigLengths
    )
  }

  def apply(readsRDDs: PerSample[ReadsRDD], sequenceDictionary: SequenceDictionary): ReadSets =
    ReadSets(
      readsRDDs,
      sequenceDictionary,
      getContigLengths(sequenceDictionary)
    )

  /**
   * Given a filename and a spark context, return a pair (RDD, SequenceDictionary), where the first element is an RDD
   * of Reads, and the second element is the Sequence Dictionary giving info (e.g. length) about the contigs in the BAM.
   *
   * @param filename name of file containing reads
   * @param sc spark context
   * @param filters filters to apply
   * @return
   */
  private[readsets] def load(filename: String,
                             sc: SparkContext,
                             sampleId: Int,
                             filters: InputFilters = InputFilters.empty): (RDD[Read], SequenceDictionary) = {

    val (allReads, sequenceDictionary) =
      if (filename.endsWith(".bam") || filename.endsWith(".sam"))
        loadFromBAM(filename, sc, sampleId, filters)
      else
        loadFromADAM(filename, sc, sampleId, filters)

    val reads = filterRDD(allReads, filters, sequenceDictionary)

    (reads, sequenceDictionary)
  }

  /** Returns an RDD of Reads and SequenceDictionary from reads in BAM format **/
  private def loadFromBAM(filename: String,
                          sc: SparkContext,
                          sampleId: Int,
                          filters: InputFilters): (RDD[Read], SequenceDictionary) = {

    val path = new Path(filename)
<<<<<<< HEAD

    val basename = new File(filename).getName
    val shortName = basename.substring(0, math.min(basename.length, 100))

    val conf = sc.hadoopConfiguration
    val samHeader = SAMHeaderReader.readSAMHeaderFrom(path, conf)
    val sequenceDictionary = SequenceDictionary.fromSAMHeader(samHeader)

    filters.overlapsLociOpt match {
      case Some(overlapsLoci) =>
        if (filename.endsWith(".bam")) {
          val contigLengths = getContigLengths(sequenceDictionary)

          val bamIndexIntervals =
            overlapsLoci
              .result(contigLengths)
              .toHtsJDKIntervals

          BAMInputFormat.setIntervals(conf, bamIndexIntervals)
        } else if (filename.endsWith(".sam")) {
          warn(s"Loading SAM file: $filename with intervals specified. This requires parsing the entire file.")
        } else {
          throw new IllegalArgumentException(s"File $filename is not a BAM or SAM file")
        }
      case None =>
        // Ensure that we clear any stale intervals
        conf.unset(BAMInputFormat.INTERVALS_PROPERTY)
    }
=======

    val basename = new File(filename).getName
    val shortName = basename.substring(0, math.min(basename.length, 100))

    val conf = sc.hadoopConfiguration
    val samHeader = SAMHeaderReader.readSAMHeaderFrom(path, conf)
    val sequenceDictionary = SequenceDictionary.fromSAMHeader(samHeader)

    filters
      .overlapsLociOpt
      .fold(conf.unset(BAMInputFormat.INTERVALS_PROPERTY)) (
        overlapsLoci =>
          if (filename.endsWith(".bam")) {
            val contigLengths = getContigLengths(sequenceDictionary)

            val bamIndexIntervals =
              overlapsLoci
                .result(contigLengths)
                .toHtsJDKIntervals

            BAMInputFormat.setIntervals(conf, bamIndexIntervals)
          } else if (filename.endsWith(".sam")) {
            warn(s"Loading SAM file: $filename with intervals specified. This requires parsing the entire file.")
          } else {
            throw new IllegalArgumentException(s"File $filename is not a BAM or SAM file")
          }
      )
>>>>>>> 93990606

    val reads: RDD[Read] =
      sc
        .newAPIHadoopFile[LongWritable, SAMRecordWritable, AnySAMInputFormat](filename)
        .setName(s"Hadoop file: $shortName")
        .values
        .setName(s"Hadoop reads: $shortName")
        .map(r => Read(r.get, sampleId))
        .setName(s"Guac reads: $shortName")

    (reads, sequenceDictionary)
  }

  /** Returns an RDD of Reads and SequenceDictionary from reads in ADAM format **/
  private def loadFromADAM(filename: String,
                           sc: SparkContext,
                           sampleId: Int,
                           filters: InputFilters): (RDD[Read], SequenceDictionary) = {

    progress(s"Using ADAM to read: $filename")

    val adamContext = new ADAMContext(sc)

    val adamRecords: RDD[AlignmentRecord] = adamContext.loadAlignments(
      filename, projection = None, stringency = ValidationStringency.LENIENT).rdd

    val sequenceDictionary =
      new ADAMSpecificRecordSequenceDictionaryRDDAggregator(adamRecords).adamGetSequenceDictionary()

    (adamRecords.map(Read(_, sampleId)), sequenceDictionary)
  }


  /** Extract the length of each contig from a sequence dictionary */
  private def getContigLengths(sequenceDictionary: SequenceDictionary): ContigLengths = {
    val builder = Map.newBuilder[ContigName, Locus]
    sequenceDictionary.records.foreach(record => builder += ((record.name.toString, record.length)))
    builder.result
  }

  /**
   * SequenceDictionaries store information about the contigs that will be found in a given set of reads: names,
   * lengths, etc.
   *
   * When loading/manipulating multiple sets of reads, we generally want to understand the set of all contigs that
   * are referenced by the reads, perform some consistency-checking (e.g. verifying that each contig is listed as having
   * the same length in each set of reads in which it appears), and finally pass the downstream user a
   * SequenceDictionary that encapsulates all of this.
   *
   * This function performs all of the above.
   *
   * @param inputs Input files, each containing a set of reads.
   * @param dicts SequenceDictionaries that have been parsed from @filenames.
   * @return a SequenceDictionary that has been merged and validated from the inputs.
   */
  private[readsets] def mergeSequenceDictionaries(inputs: Seq[Input],
                                                  dicts: Seq[SequenceDictionary]): SequenceDictionary = {
    val records =
      (for {
        (input, dict) <- inputs.zip(dicts)
        record <- dict.records
      } yield {
        input -> record
      })
      .groupBy(_._2.name)
      .values
      .map(values => {
        val (input, record) = values.head

        // Verify that all records for a given contig are equal.
        values.tail.toList.filter(_._2 != record) match {
          case Nil =>
          case mismatched =>
            throw new IllegalArgumentException(
              (
                s"Conflicting sequence records for ${record.name}:" ::
                s"${input.path}: $record" ::
                mismatched.map { case (otherFile, otherRecord) => s"$otherFile: $otherRecord" }
              ).mkString("\n\t")
            )
        }

        record
      })

    new SequenceDictionary(records.toVector).sorted
  }

  /**
   * Apply filters to an RDD of reads.
   *
   * @param filters
   * @param reads
   * @param sequenceDictionary
   * @return filtered RDD
   */
  private def filterRDD(reads: RDD[Read], filters: InputFilters, sequenceDictionary: SequenceDictionary): RDD[Read] = {
    /* Note that the InputFilter properties are public, and some loaders directly apply
     * the filters as the reads are loaded, instead of filtering an existing RDD as we do here. If more filters
     * are added, be sure to update those implementations.
     *
     * This is implemented as a static function instead of a method in InputFilters because the overlapsLoci
     * attribute cannot be serialized.
     */
    var result = reads
<<<<<<< HEAD
    for {
      overlapsLoci <- filters.overlapsLociOpt
    } {
      val contigLengths = getContigLengths(sequenceDictionary)
      val loci = overlapsLoci.result(contigLengths)
      val broadcastLoci = reads.sparkContext.broadcast(loci)
      result = result.filter(_.asMappedRead.exists(broadcastLoci.value.intersects))
    }
=======
    filters
      .overlapsLociOpt
      .foreach(overlapsLoci => {
        val contigLengths = getContigLengths(sequenceDictionary)
        val loci = overlapsLoci.result(contigLengths)
        val broadcastLoci = reads.sparkContext.broadcast(loci)
        result = result.filter(_.asMappedRead.exists(broadcastLoci.value.intersects))
      })

>>>>>>> 93990606
    if (filters.nonDuplicate) result = result.filter(!_.isDuplicate)
    if (filters.passedVendorQualityChecks) result = result.filter(!_.failedVendorQualityChecks)
    if (filters.isPaired) result = result.filter(_.isPaired)
    result
  }

  /**
    * Construct a map from contig name -> length of contig, using a SequenceDictionary.
    */
  private def getContigLengthsFromSequenceDictionary(sequenceDictionary: SequenceDictionary): ContigLengths = {
    val builder = Map.newBuilder[ContigName, Locus]
    for {
      record <- sequenceDictionary.records
    } {
      builder += ((record.name.toString, record.length))
    }
    builder.result
  }
}<|MERGE_RESOLUTION|>--- conflicted
+++ resolved
@@ -14,24 +14,14 @@
 import org.hammerlab.guacamole.loci.set.{LociParser, LociSet}
 import org.hammerlab.guacamole.logging.LoggingUtils.progress
 import org.hammerlab.guacamole.reads.{MappedRead, Read}
-<<<<<<< HEAD
-import org.hammerlab.guacamole.readsets.args.{SingleSampleArgs, TumorNormalReadsArgs, Base => BaseArgs}
-=======
 import org.hammerlab.guacamole.readsets.args.{SingleSampleArgs, Base => BaseArgs}
->>>>>>> 93990606
 import org.hammerlab.guacamole.readsets.io.{Input, InputFilters}
 import org.hammerlab.guacamole.readsets.rdd.ReadsRDD
 import org.hammerlab.guacamole.reference.{ContigName, Locus}
 import org.seqdoop.hadoop_bam.util.SAMHeaderReader
 import org.seqdoop.hadoop_bam.{AnySAMInputFormat, BAMInputFormat, SAMRecordWritable}
-<<<<<<< HEAD
 
 import scala.collection.JavaConversions._
-=======
-
-import scala.collection.JavaConversions._
-
->>>>>>> 93990606
 
 /**
  * A [[ReadSets]] contains reads from multiple inputs as well as [[SequenceDictionary]] / contig-length information
@@ -86,31 +76,6 @@
   }
 
   /**
-<<<<<<< HEAD
-   * Given arguments for two sets of reads (tumor and normal), return a pair of (tumor, normal) read sets.
-   *
-   * @param args parsed arguments
-   * @param sc spark context
-   * @param filters input filters to apply
-   */
-  def loadTumorNormalReads(args: TumorNormalReadsArgs,
-                           sc: SparkContext,
-                           filters: InputFilters): (ReadsRDD, ReadsRDD, ContigLengths) = {
-
-    val ReadSets(readsets, _, contigLengths) =
-      ReadSets(
-        sc,
-        args.inputs,
-        filters,
-        !args.noSequenceDictionary
-      )
-
-    (readsets(0), readsets(1), contigLengths)
-  }
-
-  /**
-=======
->>>>>>> master
    * Load ReadSet instances from user-specified BAMs (specified as an InputCollection).
    */
   def apply(sc: SparkContext,
@@ -222,36 +187,6 @@
                           filters: InputFilters): (RDD[Read], SequenceDictionary) = {
 
     val path = new Path(filename)
-<<<<<<< HEAD
-
-    val basename = new File(filename).getName
-    val shortName = basename.substring(0, math.min(basename.length, 100))
-
-    val conf = sc.hadoopConfiguration
-    val samHeader = SAMHeaderReader.readSAMHeaderFrom(path, conf)
-    val sequenceDictionary = SequenceDictionary.fromSAMHeader(samHeader)
-
-    filters.overlapsLociOpt match {
-      case Some(overlapsLoci) =>
-        if (filename.endsWith(".bam")) {
-          val contigLengths = getContigLengths(sequenceDictionary)
-
-          val bamIndexIntervals =
-            overlapsLoci
-              .result(contigLengths)
-              .toHtsJDKIntervals
-
-          BAMInputFormat.setIntervals(conf, bamIndexIntervals)
-        } else if (filename.endsWith(".sam")) {
-          warn(s"Loading SAM file: $filename with intervals specified. This requires parsing the entire file.")
-        } else {
-          throw new IllegalArgumentException(s"File $filename is not a BAM or SAM file")
-        }
-      case None =>
-        // Ensure that we clear any stale intervals
-        conf.unset(BAMInputFormat.INTERVALS_PROPERTY)
-    }
-=======
 
     val basename = new File(filename).getName
     val shortName = basename.substring(0, math.min(basename.length, 100))
@@ -279,7 +214,6 @@
             throw new IllegalArgumentException(s"File $filename is not a BAM or SAM file")
           }
       )
->>>>>>> 93990606
 
     val reads: RDD[Read] =
       sc
@@ -385,7 +319,6 @@
      * attribute cannot be serialized.
      */
     var result = reads
-<<<<<<< HEAD
     for {
       overlapsLoci <- filters.overlapsLociOpt
     } {
@@ -394,17 +327,6 @@
       val broadcastLoci = reads.sparkContext.broadcast(loci)
       result = result.filter(_.asMappedRead.exists(broadcastLoci.value.intersects))
     }
-=======
-    filters
-      .overlapsLociOpt
-      .foreach(overlapsLoci => {
-        val contigLengths = getContigLengths(sequenceDictionary)
-        val loci = overlapsLoci.result(contigLengths)
-        val broadcastLoci = reads.sparkContext.broadcast(loci)
-        result = result.filter(_.asMappedRead.exists(broadcastLoci.value.intersects))
-      })
-
->>>>>>> 93990606
     if (filters.nonDuplicate) result = result.filter(!_.isDuplicate)
     if (filters.passedVendorQualityChecks) result = result.filter(!_.failedVendorQualityChecks)
     if (filters.isPaired) result = result.filter(_.isPaired)
