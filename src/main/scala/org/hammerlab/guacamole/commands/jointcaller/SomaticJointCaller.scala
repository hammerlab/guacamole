package org.hammerlab.guacamole.commands.jointcaller

import htsjdk.samtools.SAMSequenceDictionary
import org.apache.spark.SparkContext
import org.apache.spark.rdd.RDD
import org.hammerlab.guacamole.Common.Arguments.NoSequenceDictionary
import org.hammerlab.guacamole.DistributedUtil.PerSample
import org.hammerlab.guacamole._
import org.hammerlab.guacamole.reads._
import org.hammerlab.guacamole.reference.ReferenceGenome
import org.kohsuke.args4j.{ Option => Args4jOption }

object SomaticJoint {
  class Arguments extends Parameters.CommandlineArguments with DistributedUtil.Arguments with NoSequenceDictionary with InputCollection.Arguments {
    @Args4jOption(name = "--out", usage = "Output path for all variants in VCF. Default: no output")
    var out: String = ""

    @Args4jOption(name = "--out-dir",
      usage = "Output dir for all variants, split into separate files for somatic/germline")
    var outDir: String = ""

    @Args4jOption(name = "--reference-fasta", required = true, usage = "Local path to a reference FASTA file")
    var referenceFastaPath: String = null

    @Args4jOption(name = "--reference-fasta-is-partial", usage = "Treat the reference fasta as a partial reference")
    var referenceFastaIsPartial: Boolean = false

    @Args4jOption(name = "--force-call-loci-from-file", usage = "Always call the given sites")
    var forceCallLociFromFile: String = ""

    @Args4jOption(name = "--force-call-loci", usage = "Always call the given sites")
    var forceCallLoci: String = ""

    @Args4jOption(name = "-q", usage = "Quiet: less stdout")
    var quiet: Boolean = false
  }

  /**
   * Load ReadSet instances from user-specified BAMs (specified as an InputCollection).
   */
  def inputsToReadSets(sc: SparkContext,
                       inputs: InputCollection,
                       loci: LociSet.Builder,
<<<<<<< HEAD
                       reference: ReferenceGenome,
=======
>>>>>>> 613a86fe
                       contigLengthsFromDictionary: Boolean = true): PerSample[ReadSet] = {
    inputs.items.zipWithIndex.map {
      case (input, index) =>
        ReadSet(
          sc,
          input.path,
          Read.InputFilters(overlapsLoci = Some(loci)),
          token = index,
          contigLengthsFromDictionary = contigLengthsFromDictionary
        )
    }
  }

  object Caller extends SparkCommand[Arguments] {
    override val name = "somatic-joint"
    override val description = "call germline and somatic variants based on any number of samples from the same patient"

    override def run(args: Arguments, sc: SparkContext): Unit = {
      val inputs = InputCollection(args)

      if (!args.quiet) {
        println("Running on %d inputs:".format(inputs.items.length))
        inputs.items.foreach(input => println(input))
      }

      val reference = ReferenceGenome(args.referenceFastaPath, partialFasta = args.referenceFastaIsPartial)

      val loci = Common.lociFromArguments(args)

      val readSets = inputsToReadSets(sc, inputs, loci, !args.noSequenceDictionary)

      assert(readSets.forall(_.sequenceDictionary == readSets(0).sequenceDictionary),
        "Samples have different sequence dictionaries: %s."
          .format(readSets.map(_.sequenceDictionary.toString).mkString("\n")))

      val forceCallLoci = if (args.forceCallLoci.nonEmpty || args.forceCallLociFromFile.nonEmpty) {
        Common.loci(args.forceCallLoci, args.forceCallLociFromFile, readSets(0))
      } else {
        LociSet.empty
      }

      if (forceCallLoci.nonEmpty) {
        Common.progress("Force calling %,d loci across %,d contig(s): %s".format(
          forceCallLoci.count,
          forceCallLoci.contigs.length,
          forceCallLoci.truncatedString()))
      }

      val parameters = Parameters(args)

      val allCalls = makeCalls(
        sc,
        inputs,
        readSets,
        parameters,
        reference,
        loci.result(readSets(0).contigLengths),
        forceCallLoci,
        args)

      val calls = allCalls.map(_.onlyBest)
      calls.cache()

      Common.progress("Collecting evidence for %,d sites with calls".format(calls.count))
      val collectedCalls = calls.collect()

      Common.progress("Called %,d germline and %,d somatic variants.".format(
        collectedCalls.count(_.alleleEvidences.exists(_.isGermlineCall)),
        collectedCalls.count(_.alleleEvidences.exists(_.isSomaticCall))))

      writeCalls(
        collectedCalls,
        inputs,
        parameters,
        readSets(0).sequenceDictionary.get.toSAMSequenceDictionary,
        forceCallLoci,
        reference,
        out = args.out,
        outDir = args.outDir)
    }
  }

  /** Subtract 1 from all loci in a LociSet. */
  def lociSetMinusOne(loci: LociSet): LociSet = {
    val builder = LociSet.newBuilder
    loci.contigs.foreach(contig => {
      val contigSet = loci.onContig(contig)
      contigSet.ranges.foreach(range => {
        builder.put(contig, math.max(0, range.start - 1), range.end - 1)
      })
    })
    builder.result
  }

  def makeCalls(sc: SparkContext,
                inputs: InputCollection,
                readSets: PerSample[ReadSet],
                parameters: Parameters,
                reference: ReferenceGenome,
                loci: LociSet,
                forceCallLoci: LociSet = LociSet.empty,
                distributedUtilArguments: DistributedUtil.Arguments = new DistributedUtil.Arguments {}): RDD[MultipleAllelesEvidenceAcrossSamples] = {

    // When mapping over pileups, at locus x we call variants at locus x + 1. Therefore we subtract 1 from the user-
    // specified loci.
    val broadcastForceCallLoci = sc.broadcast(forceCallLoci)
    val lociPartitions = DistributedUtil.partitionLociAccordingToArgs(
      distributedUtilArguments,
      lociSetMinusOne(loci),
      readSets.map(_.mappedReads): _*)

    val calls = DistributedUtil.pileupFlatMapMultipleRDDs(
      readSets.map(_.mappedReads),
      lociPartitions,
      skipEmpty = true, // TODO: shouldn't skip empty positions if we might force call them. Need an efficient way to handle this.
      pileups => {
        val normalPileups = inputs.normalDNA.map(input => pileups(input.index))
        val forceCall = broadcastForceCallLoci.value.onContig(pileups(0).referenceName).contains(pileups(0).locus + 1)

        val firstPileup = normalPileups.head
        val locus = firstPileup.locus
        val referenceContig = firstPileup.referenceContigSequence

        // We only call variants at a site if the reference base is a standard base (i.e. not N).
        if (Bases.isStandardBase(referenceContig(locus.toInt + 1))) {
          val possibleAlleles = AlleleAtLocus.variantAlleles(
            (inputs.normalDNA ++ inputs.tumorDNA).map(input => pileups(input.index)),
            anyAlleleMinSupportingReads = parameters.anyAlleleMinSupportingReads,
            anyAlleleMinSupportingPercent = parameters.anyAlleleMinSupportingPercent,
            maxAlleles = Some(parameters.maxAllelesPerSite),
            atLeastOneAllele = forceCall, // if force calling this site, always get at least one allele
            onlyStandardBases = true)

          if (forceCall) assert(possibleAlleles.nonEmpty)

          if (possibleAlleles.nonEmpty) {
            val evidences = possibleAlleles.map(allele => {
              AlleleEvidenceAcrossSamples(
                parameters,
                allele,
                pileups,
                inputs)
            })
            if (forceCall || evidences.exists(_.isCall)) {
              val groupedEvidence = MultipleAllelesEvidenceAcrossSamples(evidences)
              Iterator(groupedEvidence)
            } else {
              Iterator.empty
            }
          } else {
            Iterator.empty
          }
        } else {
          Iterator.empty
        }
      }, reference = reference)
    calls
  }

  def writeCalls(calls: Seq[MultipleAllelesEvidenceAcrossSamples],
                 inputs: InputCollection,
                 parameters: Parameters,
                 sequenceDictionary: SAMSequenceDictionary,
                 forceCallLoci: LociSet = LociSet.empty,
                 reference: ReferenceGenome,
                 out: String = "",
                 outDir: String = ""): Unit = {

    def writeSome(out: String,
                  filteredCalls: Seq[MultipleAllelesEvidenceAcrossSamples],
                  filteredInputs: PerSample[Input],
                  includePooledNormal: Option[Boolean] = None,
                  includePooledTumor: Option[Boolean] = None): Unit = {

      val actuallyIncludePooledNormal = includePooledNormal.getOrElse(filteredInputs.count(_.normalDNA) > 1)
      val actuallyIncludePooledTumor = includePooledTumor.getOrElse(filteredInputs.count(_.tumorDNA) > 1)

      val numPooled = Seq(actuallyIncludePooledNormal, actuallyIncludePooledTumor).count(identity)
      val extra = if (numPooled > 0) "(plus %d pooled samples)".format(numPooled) else ""
      Common.progress("Writing %,d calls across %,d samples %s to %s".format(
        filteredCalls.length, filteredInputs.length, extra, out))

      VCFOutput.writeVcf(
        path = out,
        calls = filteredCalls,
        inputs = InputCollection(filteredInputs),
        includePooledNormal = actuallyIncludePooledNormal,
        includePooledTumor = actuallyIncludePooledTumor,
        parameters = parameters,
        sequenceDictionary = sequenceDictionary,
        reference = reference)
      Common.progress("Done.")
    }

    if (out.nonEmpty) {
      writeSome(out, calls, inputs.items)
    }
    if (outDir.nonEmpty) {
      def path(filename: String) = outDir + "/" + filename + ".vcf"
      def anyForced(evidence: AlleleEvidenceAcrossSamples): Boolean = {
        forceCallLoci.onContig(evidence.allele.referenceContig)
          .intersects(evidence.allele.start, evidence.allele.end)
      }

      val dir = new java.io.File(outDir)
      val dirCreated = dir.mkdir()
      if (dirCreated) {
        Common.progress("Created directory: %s".format(dir))
      }

      writeSome(path("all"), calls, inputs.items)

      writeSome(
        path("germline"),
        calls.filter(_.alleleEvidences.exists(
          evidence => evidence.isGermlineCall || anyForced(evidence))),
        inputs.items)

      val somaticCallsOrForced =
        calls.filter(_.alleleEvidences.exists(
          evidence => evidence.isSomaticCall || anyForced(evidence)))
      writeSome(path("somatic.all_samples"), somaticCallsOrForced, inputs.items)

      inputs.items.foreach(input => {
        writeSome(
          path("all.%s.%s.%s".format(
            input.sampleName, input.tissueType.toString, input.analyte.toString)),
          calls,
          Vector(input))
        writeSome(
          path("somatic.%s.%s.%s".format(
            input.sampleName, input.tissueType.toString, input.analyte.toString)),
          somaticCallsOrForced,
          Vector(input))
      })
      writeSome(path("all.tumor_pooled_dna"), somaticCallsOrForced, Vector.empty, includePooledTumor = Some(true))
    }
  }
}<|MERGE_RESOLUTION|>--- conflicted
+++ resolved
@@ -41,10 +41,6 @@
   def inputsToReadSets(sc: SparkContext,
                        inputs: InputCollection,
                        loci: LociSet.Builder,
-<<<<<<< HEAD
-                       reference: ReferenceGenome,
-=======
->>>>>>> 613a86fe
                        contigLengthsFromDictionary: Boolean = true): PerSample[ReadSet] = {
     inputs.items.zipWithIndex.map {
       case (input, index) =>
