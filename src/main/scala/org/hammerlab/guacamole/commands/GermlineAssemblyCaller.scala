--- conflicted
+++ resolved
@@ -4,14 +4,9 @@
 import breeze.stats.{mean, median}
 import org.apache.spark.SparkContext
 import org.apache.spark.rdd.RDD
-<<<<<<< HEAD
 import org.hammerlab.guacamole.alignment.ReadAlignment
-import org.hammerlab.guacamole.assembly.{AssemblyArgs, AssemblyUtils}
-=======
-import org.hammerlab.guacamole.alignment.AffineGapPenaltyAlignment.align
 import org.hammerlab.guacamole.assembly.AssemblyArgs
 import org.hammerlab.guacamole.assembly.AssemblyUtils.{buildVariantsFromPath, discoverHaplotypes, isActiveRegion}
->>>>>>> dfdfea6c
 import org.hammerlab.guacamole.distributed.WindowFlatMapUtils.windowFlatMapWithState
 import org.hammerlab.guacamole.likelihood.Likelihood
 import org.hammerlab.guacamole.pileup.Pileup
@@ -212,25 +207,15 @@
                 }
 
                 val variants =
-<<<<<<< HEAD
-                  paths.flatMap(path =>
-                    AssemblyUtils.buildVariantsFromPath[CalledAllele](
-                      path,
-                      referenceStart,
-                      referenceContig,
-                      ReadAlignment(_, currentReference),
-                      buildVariant
-=======
                   paths
                     .flatMap(path =>
                       buildVariantsFromPath[CalledAllele](
                         path,
                         referenceStart,
                         referenceContig,
-                        path => align(path, currentReference),
+                        ReadAlignment(_, currentReference),
                         buildVariant
                       )
->>>>>>> dfdfea6c
                     )
                     .toSet
                     .filter(
