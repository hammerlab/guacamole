/**
 * Licensed to Big Data Genomics (BDG) under one
 * or more contributor license agreements.  See the NOTICE file
 * distributed with this work for additional information
 * regarding copyright ownership.  The BDG licenses this file
 * to you under the Apache License, Version 2.0 (the
 * "License"); you may not use this file except in compliance
 * with the License.  You may obtain a copy of the License at
 *
 * http://www.apache.org/licenses/LICENSE-2.0
 *
 * Unless required by applicable law or agreed to in writing, software
 * distributed under the License is distributed on an "AS IS" BASIS,
 * WITHOUT WARRANTIES OR CONDITIONS OF ANY KIND, either express or implied.
 * See the License for the specific language governing permissions and
 * limitations under the License.
 */

package org.hammerlab.guacamole.commands

import org.apache.spark.SparkContext
import org.apache.spark.rdd.RDD
import org.bdgenomics.formats.avro.GenotypeAllele.{Alt, NoCall, OtherAlt, Ref}
import org.bdgenomics.formats.avro.{Contig, Genotype, GenotypeAllele, Variant}
<<<<<<< HEAD
import org.hammerlab.guacamole.Common.GermlineCallerArgs
import org.hammerlab.guacamole.logging.DelayedMessages
import org.hammerlab.guacamole.logging.LoggingUtils.progress
import org.hammerlab.guacamole.pileup.Pileup
import org.hammerlab.guacamole.reads.ReadInputFilters
import org.hammerlab.guacamole.reference.ReferenceBroadcast
import org.hammerlab.guacamole.variants.{Allele, Concordance, VariantUtils}
import org.hammerlab.guacamole.{Bases, Common, DistributedUtil, SparkCommand}
=======
import org.hammerlab.guacamole.Common.Arguments.GermlineCallerArgs
import org.hammerlab.guacamole.distributed.{LociPartitionUtils, PileupFlatMapUtils}
import LociPartitionUtils.partitionLociAccordingToArgs
import org.hammerlab.guacamole.pileup.Pileup
import PileupFlatMapUtils.pileupFlatMap
import org.hammerlab.guacamole.reads.Read
import org.hammerlab.guacamole.reference.ReferenceBroadcast
import org.hammerlab.guacamole.variants.Allele
import org.hammerlab.guacamole.{Bases, Common, Concordance, DelayedMessages, SparkCommand}
>>>>>>> d01a865b
import org.kohsuke.args4j.{Option => Args4jOption}

import scala.collection.JavaConversions

/**
 * Simple variant caller.
 *
 * Calls variants when the percent of reads supporting a variant at a locus exceeds a threshold.
 *
 */
object GermlineThreshold {

  protected class Arguments extends GermlineCallerArgs {
    @Args4jOption(name = "--threshold", metaVar = "X", usage = "Make a call if at least X% of reads support it. Default: 8")
    var threshold: Int = 8

    @Args4jOption(name = "--emit-ref", usage = "Output homozygous reference calls.")
    var emitRef: Boolean = false

    @Args4jOption(name = "--emit-no-call", usage = "Output no call calls.")
    var emitNoCall: Boolean = false

    @Args4jOption(name = "--reference-fasta", required = true, usage = "Local path to a reference FASTA file")
    var referenceFastaPath: String = ""
  }

  object Caller extends SparkCommand[Arguments] {

    override val name = "germline-threshold"
    override val description = "call variants by thresholding read counts (toy example)"

    override def run(args: Arguments, sc: SparkContext): Unit = {
      Common.validateArguments(args)
      val reference = ReferenceBroadcast(args.referenceFastaPath, sc)
      val loci = Common.lociFromArguments(args)
      val readSet = Common.loadReadsFromArguments(
        args,
        sc,
        ReadInputFilters(
          overlapsLoci = loci,
          nonDuplicate = true
        )
      )

      readSet.mappedReads.persist()
      progress(
        "Loaded %,d mapped non-duplicate MdTag-containing reads into %,d partitions.".format(
          readSet.mappedReads.count, readSet.mappedReads.partitions.length
        )
      )

      val (threshold, emitRef, emitNoCall) = (args.threshold, args.emitRef, args.emitNoCall)
      val numGenotypes = sc.accumulator(0L)
      DelayedMessages.default.say { () => "Called %,d genotypes.".format(numGenotypes.value) }
<<<<<<< HEAD

      val lociPartitions =
        DistributedUtil.partitionLociAccordingToArgs(
          args,
          loci.result(readSet.contigLengths),
          readSet.mappedReads
        )

      val genotypes: RDD[Genotype] = DistributedUtil.pileupFlatMap[Genotype](
        readSet.mappedReads,
        lociPartitions,
        skipEmpty = true,
        pileup => {
          val genotypes = callVariantsAtLocus(pileup, threshold, emitRef, emitNoCall)
          numGenotypes += genotypes.length
          genotypes.iterator
        }, reference = reference)
=======
      val lociPartitions = partitionLociAccordingToArgs(args, loci.result(readSet.contigLengths), readSet.mappedReads)
      val genotypes: RDD[Genotype] =
        pileupFlatMap[Genotype](
          readSet.mappedReads,
          lociPartitions,
          skipEmpty = true,
          pileup => {
            val genotypes = callVariantsAtLocus(pileup, threshold, emitRef, emitNoCall)
            numGenotypes += genotypes.length
            genotypes.iterator
          },
          reference
        )
>>>>>>> d01a865b
      readSet.mappedReads.unpersist()
      VariantUtils.writeVariantsFromArguments(args, genotypes)
      if (args.truthGenotypesFile != "")
        Concordance.printGenotypeConcordance(args, genotypes, sc)

      DelayedMessages.default.print()
    }

    def callVariantsAtLocus(
      pileup: Pileup,
      thresholdPercent: Int,
      emitRef: Boolean = true,
      emitNoCall: Boolean = true): Seq[Genotype] = {

      // For now, we skip loci that have no reads mapped. We may instead want to emit NoCall in this case.
      if (pileup.elements.isEmpty)
        return Seq.empty

      pileup.bySample.toSeq.flatMap({
        case (sampleName, samplePileup) =>
          val totalReads = samplePileup.elements.length
          val counts = samplePileup.elements.map(_.allele).groupBy(x => x).mapValues(_.length)
          val sortedAlleles = counts.toList.filter(_._2 * 100 / totalReads > thresholdPercent).sortBy(-1 * _._2)

          def variant(allele: Allele, allelesList: List[GenotypeAllele]): Genotype = {
            Genotype.newBuilder
              .setAlleles(JavaConversions.seqAsJavaList(allelesList))
              .setSampleId(sampleName)
              .setVariant(Variant.newBuilder
                .setStart(pileup.locus)
                .setReferenceAllele(Bases.basesToString(allele.refBases))
                .setAlternateAllele(Bases.basesToString(allele.altBases))
                .setContig(Contig.newBuilder.setContigName(pileup.referenceName).build)
                .build)
              .build
          }

          sortedAlleles match {
            // If no alleles are above our threshold, we emit a NoCall variant with the reference allele
            // as the variant allele.
            case Nil =>
              if (emitNoCall)
                variant(
                  Allele(Seq(pileup.referenceBase), Bases.ALT),
                  NoCall :: NoCall :: Nil
                ) :: Nil
              else
                Nil

            // Hom Ref.
            case (allele, count) :: Nil if !allele.isVariant =>
              if (emitRef) {
                variant(
                  Allele(Seq(pileup.referenceBase), Bases.ALT),
                  Ref :: Ref :: Nil
                ) :: Nil
              } else {
                Nil
              }

            // Hom alt.
            case (allele: Allele, count) :: Nil =>
              variant(allele, Alt :: Alt :: Nil) :: Nil

            // Heterozygous deletion -- in the future, we may wish to emit a real variant here.
            case (allele1, count1) :: (allele2, count2) :: rest if ((!allele1.isVariant || !allele2.isVariant) &&
              (allele1.altBases == Nil ^ allele2.altBases == Nil)) =>
              Nil

            // Het alt.
            case (allele1, count1) :: (allele2, count2) :: rest if allele1.isVariant ^ allele2.isVariant =>
              variant(if (allele1.isVariant) allele1 else allele2, Ref :: Alt :: Nil) :: Nil

            // Compound alt
            case (allele1, count1) :: (allele2, count2) :: rest if allele1.isVariant && allele2.isVariant =>
              variant(allele1, Alt :: OtherAlt :: Nil) :: variant(allele2, Alt :: OtherAlt :: Nil) :: Nil

            // Multiple reference bases
            case (allele1, count1) :: (allele2, count2) :: rest => {
              if (allele1.refBases == Seq(Bases.N) || allele2.refBases == Seq(Bases.N)) {
                log.warn("Reference base N found and ignored in sample = %s at (chr, pos) = (%s, %d)"
                  .format(sampleName, samplePileup.referenceName, samplePileup.locus))
                // Find the non-N reference
                val properReference = if (allele1.refBases == Seq(Bases.N)) allele2.refBases else allele1.refBases
                variant(
                  Allele(properReference, Bases.ALT),
                  Ref :: Ref :: Nil
                ) :: Nil
              } else {
                throw new IllegalArgumentException(
                  "Multiple reference bases found in sample = %s at (chr, pos) = (%s, %d)"
                    .format(sampleName, samplePileup.referenceName, samplePileup.locus)
                )
              }
            }
          }
      })
    }
  }
}<|MERGE_RESOLUTION|>--- conflicted
+++ resolved
@@ -22,26 +22,16 @@
 import org.apache.spark.rdd.RDD
 import org.bdgenomics.formats.avro.GenotypeAllele.{Alt, NoCall, OtherAlt, Ref}
 import org.bdgenomics.formats.avro.{Contig, Genotype, GenotypeAllele, Variant}
-<<<<<<< HEAD
 import org.hammerlab.guacamole.Common.GermlineCallerArgs
+import org.hammerlab.guacamole.distributed.LociPartitionUtils.partitionLociAccordingToArgs
+import org.hammerlab.guacamole.distributed.PileupFlatMapUtils.pileupFlatMap
 import org.hammerlab.guacamole.logging.DelayedMessages
 import org.hammerlab.guacamole.logging.LoggingUtils.progress
 import org.hammerlab.guacamole.pileup.Pileup
 import org.hammerlab.guacamole.reads.ReadInputFilters
 import org.hammerlab.guacamole.reference.ReferenceBroadcast
 import org.hammerlab.guacamole.variants.{Allele, Concordance, VariantUtils}
-import org.hammerlab.guacamole.{Bases, Common, DistributedUtil, SparkCommand}
-=======
-import org.hammerlab.guacamole.Common.Arguments.GermlineCallerArgs
-import org.hammerlab.guacamole.distributed.{LociPartitionUtils, PileupFlatMapUtils}
-import LociPartitionUtils.partitionLociAccordingToArgs
-import org.hammerlab.guacamole.pileup.Pileup
-import PileupFlatMapUtils.pileupFlatMap
-import org.hammerlab.guacamole.reads.Read
-import org.hammerlab.guacamole.reference.ReferenceBroadcast
-import org.hammerlab.guacamole.variants.Allele
-import org.hammerlab.guacamole.{Bases, Common, Concordance, DelayedMessages, SparkCommand}
->>>>>>> d01a865b
+import org.hammerlab.guacamole.{Bases, Common, SparkCommand}
 import org.kohsuke.args4j.{Option => Args4jOption}
 
 import scala.collection.JavaConversions
@@ -96,25 +86,7 @@
       val (threshold, emitRef, emitNoCall) = (args.threshold, args.emitRef, args.emitNoCall)
       val numGenotypes = sc.accumulator(0L)
       DelayedMessages.default.say { () => "Called %,d genotypes.".format(numGenotypes.value) }
-<<<<<<< HEAD
-
-      val lociPartitions =
-        DistributedUtil.partitionLociAccordingToArgs(
-          args,
-          loci.result(readSet.contigLengths),
-          readSet.mappedReads
-        )
-
-      val genotypes: RDD[Genotype] = DistributedUtil.pileupFlatMap[Genotype](
-        readSet.mappedReads,
-        lociPartitions,
-        skipEmpty = true,
-        pileup => {
-          val genotypes = callVariantsAtLocus(pileup, threshold, emitRef, emitNoCall)
-          numGenotypes += genotypes.length
-          genotypes.iterator
-        }, reference = reference)
-=======
+
       val lociPartitions = partitionLociAccordingToArgs(args, loci.result(readSet.contigLengths), readSet.mappedReads)
       val genotypes: RDD[Genotype] =
         pileupFlatMap[Genotype](
@@ -128,7 +100,7 @@
           },
           reference
         )
->>>>>>> d01a865b
+
       readSet.mappedReads.unpersist()
       VariantUtils.writeVariantsFromArguments(args, genotypes)
       if (args.truthGenotypesFile != "")
