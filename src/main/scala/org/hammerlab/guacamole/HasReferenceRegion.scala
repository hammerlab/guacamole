/**
 * Licensed to Big Data Genomics (BDG) under one
 * or more contributor license agreements.  See the NOTICE file
 * distributed with this work for additional information
 * regarding copyright ownership.  The BDG licenses this file
 * to you under the Apache License, Version 2.0 (the
 * "License"); you may not use this file except in compliance
 * with the License.  You may obtain a copy of the License at
 *
 *     http://www.apache.org/licenses/LICENSE-2.0
 *
 * Unless required by applicable law or agreed to in writing, software
 * distributed under the License is distributed on an "AS IS" BASIS,
 * WITHOUT WARRANTIES OR CONDITIONS OF ANY KIND, either express or implied.
 * See the License for the specific language governing permissions and
 * limitations under the License.
 */

package org.hammerlab.guacamole

import org.hammerlab.guacamole.loci.LociSet

/**
 * Trait for objects that are associated with an interval on the genome. The most prominent example is a
 * [[org.hammerlab.guacamole.reads.MappedRead]], but there's also [[org.hammerlab.guacamole.variants.ReferenceVariant]].
 *
 * @todo replace with ReferenceRegion base class in ADAM
 */
trait HasReferenceRegion {

  /** Name of the reference contig */
  val referenceContig: String

  /** Start position on the genome, inclusive. Must be non-negative. */
  val start: Long

  /** The end position on the genome, *exclusive*. Must be non-negative. */
  val end: Long

  /**
   * Does this region overlap any of the given loci, with halfWindowSize padding?
   *
   * The padding is inclusive on both ends, so for example if halfWindowSize=1, then a region would overlap if it
   * included any of these three positions: locus - 1, locus, and locus + 1.
   */
  def overlapsLociSet(loci: LociSet, halfWindowSize: Long = 0): Boolean = {
    loci.onContig(referenceContig).intersects(math.max(0, start - halfWindowSize), end + halfWindowSize)
  }

  /**
   * Does the region overlap the given locus, with halfWindowSize padding?
   */
  def overlapsLocus(locus: Long, halfWindowSize: Long = 0): Boolean = {
    start - halfWindowSize <= locus && end + halfWindowSize > locus
  }

  /**
   * Does the region overlap another reference region
<<<<<<< HEAD
 *
=======
   *
>>>>>>> d01a865b
   * @param other another region on the genome
   * @return True if the the regions overlap
   */
  def overlaps(other: HasReferenceRegion): Boolean = {
    other.referenceContig == referenceContig && (overlapsLocus(other.start) || other.overlapsLocus(start))
  }
}
<|MERGE_RESOLUTION|>--- conflicted
+++ resolved
@@ -56,11 +56,7 @@
 
   /**
    * Does the region overlap another reference region
-<<<<<<< HEAD
- *
-=======
    *
->>>>>>> d01a865b
    * @param other another region on the genome
    * @return True if the the regions overlap
    */
