package org.hammerlab.guacamole.reference

import java.io.File
import java.util.NoSuchElementException

import grizzled.slf4j.Logging
import htsjdk.samtools.reference.FastaSequenceFile
import org.apache.spark.SparkContext
import org.apache.spark.broadcast.Broadcast
import org.hammerlab.guacamole.loci.set.LociSet
<<<<<<< HEAD
import org.hammerlab.guacamole.util.Bases.{N, stringToBases, unmaskBases}
=======
import org.hammerlab.guacamole.util.Bases.unmaskBases
>>>>>>> 4afd1501

import scala.collection.mutable

case class ReferenceBroadcast(broadcastedContigs: Map[String, ContigSequence],
                              source: Option[String])
  extends ReferenceGenome {

  override def getContig(contigName: String): ContigSequence =
    try {
      broadcastedContigs(contigName)
    } catch {
      case _: NoSuchElementException =>
        throw ContigNotFound(contigName, broadcastedContigs.keys)
    }

  override def getReferenceBase(contigName: String, locus: Int): Byte =
    getContig(contigName)(locus)

  override def getReferenceSequence(contigName: String, startLocus: Int, endLocus: Int): Array[Byte] =
    getContig(contigName).slice(startLocus, endLocus)
}

object ReferenceBroadcast extends Logging {
  /**
   * The standard ContigSequence implementation, which is an Array of bases.
   *
   * TODO: Arrays can't be more than 2³² long, use 2bit instead?
   */
  case class ArrayBackedReferenceSequence(contigName: ContigName, wrapped: Broadcast[Array[Byte]]) extends ContigSequence {
    val length: NumLoci = wrapped.value.length

    def apply(locus: Locus): Byte =
      try {
        wrapped.value(locus.toInt)
      } catch {
        case e: NoSuchElementException =>
          throw new Exception(s"Position $contigName:$locus missing from reference", e)
      }

<<<<<<< HEAD
  object ArrayBackedReferenceSequence {
    /** Create an ArrayBackedReferenceSequence from a string. This is a convenience method intended for tests. */
    def apply(sc: SparkContext, sequence: String): ArrayBackedReferenceSequence =
      ArrayBackedReferenceSequence(sc.broadcast(stringToBases(sequence).toArray))
=======
    def slice(start: Locus, end: Locus): Array[Byte] =
      if (start < 0 || end > length)
        throw new Exception(
          s"Illegal reference slice: $contigName:[$start,$end) (valid range: [0,$length)"
        )
      else
        wrapped.value.slice(start.toInt, end.toInt)
>>>>>>> 4afd1501
  }

  /**
   * A ContigSequence implementation that uses a Map to store only a subset of bases. This is what you get if you load
   * a "partial fasta". This is used in tests.
   * @param wrapped
   */
<<<<<<< HEAD
  case class MapBackedReferenceSequence(length: Int, wrapped: Broadcast[Map[Int, Byte]]) extends ContigSequence {
    def apply(index: Int): Byte = wrapped.value.getOrElse(index, N)
    def slice(start: Int, end: Int): Array[Byte] = (start until end).map(apply).toArray
  }
=======
  case class MapBackedReferenceSequence(contigName: ContigName,
                                        length: NumLoci,
                                        wrapped: Broadcast[Map[Int, Byte]]) extends ContigSequence {
    def apply(locus: Locus): Byte =
      try {
        wrapped.value(locus.toInt)
      } catch {
        case e: NoSuchElementException =>
          throw new Exception(s"Position $contigName:$locus missing from reference", e)
      }
>>>>>>> 4afd1501

    def slice(start: Locus, end: Locus): Array[Byte] = (start until end).map(apply).toArray
  }

  /**
   * Read a regular fasta file
   * @param fastaPath local path to fasta
   * @param sc the spark context
   * @return a ReferenceBroadcast instance containing ArrayBackedReferenceSequence objects.
   */
  def readFasta(fastaPath: String, sc: SparkContext): ReferenceBroadcast = {
    val referenceFasta = new FastaSequenceFile(new File(fastaPath), true)
    var nextSequence = referenceFasta.nextSequence()
    val broadcastedSequences = Map.newBuilder[String, ContigSequence]
    while (nextSequence != null) {
      val contigName = nextSequence.getName
      val sequence = nextSequence.getBases
      unmaskBases(sequence)
<<<<<<< HEAD
      info(s"Broadcasting contig: $sequenceName")
      val broadcastedSequence = ArrayBackedReferenceSequence(sc.broadcast(sequence))
      broadcastedSequences += ((sequenceName, broadcastedSequence))
=======
      info(s"Broadcasting contig: $contigName")
      val broadcastedSequence = ArrayBackedReferenceSequence(contigName, sc.broadcast(sequence))
      broadcastedSequences += ((contigName, broadcastedSequence))
>>>>>>> 4afd1501
      nextSequence = referenceFasta.nextSequence()
    }
    ReferenceBroadcast(broadcastedSequences.result, Some(fastaPath))
  }

  /**
   * Read a "partial fasta" from the given path.
   *
   * A "partial fasta" is a fasta file where the reference names look like "chr1:9242255-9242454/249250621". That gives
   * the contig name, the start and end locus, and the total contig size. The associated sequence in the file gives the
   * reference sequence for just the sites between start and end.
   *
   * Partial fastas are used for testing to avoid distributing full reference genomes.
   *
   * @param fastaPath local path to partial fasta
   * @param sc the spark context
   * @return a ReferenceBroadcast instance containing MapBackedReferenceSequence objects
   */
  def readPartialFasta(fastaPath: String, sc: SparkContext): ReferenceBroadcast = {
    val raw = readFasta(fastaPath, sc)

    val result = mutable.HashMap[ContigName, mutable.HashMap[Int, Byte]]()

    val contigLengths = mutable.HashMap[ContigName, Int]()

    for {
      (regionDescription, broadcastSequence) <- raw.broadcastedContigs
      sequence = broadcastSequence.slice(0, broadcastSequence.length)
    } {
      regionDescription.split("/").map(_.trim).toList match {
        case lociStr :: contigLengthStr :: Nil =>
          val contigLength = contigLengthStr.toInt
          val loci = LociSet(lociStr)
          if (loci.contigs.length != 1) {
            throw new IllegalArgumentException(s"Region must have 1 contig for partial fasta: $lociStr")
          }

          val contig = loci.contigs.head
          val regionLength = contig.count
          if (regionLength != sequence.length) {
            throw new IllegalArgumentException(
              "In partial fasta, region %s is length %,d but its sequence is length %,d".format(
                lociStr, regionLength, sequence.length
              )
            )
          }

          val maxRegion = contig.ranges.map(_.end).max
          if (maxRegion > contigLength) {
            throw new IllegalArgumentException(
              "In partial fasta, region %s (max=%,d) exceeds contig length %,d".format(
                lociStr, maxRegion, contigLength
              )
            )
          }

          if (contigLengths.getOrElseUpdate(contig.name, contigLength) != contigLength) {
            throw new IllegalArgumentException(
              "In partial fasta, contig lengths for %s are inconsistent (%d vs %d)".format(
                contig, contigLength, contigLengths(contig.name)
              )
            )
          }

          val sequenceMap = result.getOrElseUpdate(contig.name, mutable.HashMap[Int, Byte]())
          for {
            (locus, base) <- contig.iterator.zip(sequence.iterator)
          } {
            sequenceMap.update(locus.toInt, base)
          }

        case _ =>
          throw new IllegalArgumentException(
            s"Invalid sequence name for partial fasta: $regionDescription. Are you sure this is a partial fasta, not a regular fasta?"
          )
      }
    }

    new ReferenceBroadcast(
      (for {
        (contigName, baseMap) <- result
        contigLength = contigLengths(contigName)
        baseMapBroadcast = sc.broadcast(baseMap.toMap)
      } yield
        contigName -> MapBackedReferenceSequence(contigName, contigLength, baseMapBroadcast)
      ).toMap,
      Some(fastaPath)
    )
  }

  /**
   * Load a ReferenceBroadcast, caching the result.
   *
   * @param fastaPath Local path to a FASTA file
   * @param sc the spark context
   * @param partialFasta is this a "partial fasta"? Partial fastas are used in tests to load only a subset of the
   *                     reference. In production runs this will usually be false.
   * @return ReferenceBroadcast which maps contig/chromosome names to broadcasted sequences
   */
  def apply(fastaPath: String, sc: SparkContext, partialFasta: Boolean = false): ReferenceBroadcast =
    if (partialFasta)
      readPartialFasta(fastaPath, sc)
    else
      readFasta(fastaPath, sc)

  def apply(broadcastedContigs: Map[String, ContigSequence]): ReferenceBroadcast =
    ReferenceBroadcast(broadcastedContigs, source = None)
}

case class ContigNotFound(contigName: String, availableContigs: Iterable[String])
  extends Exception(
    s"Contig $contigName does not exist in the current reference. Available contigs are ${availableContigs.mkString(",")}"
  )
<|MERGE_RESOLUTION|>--- conflicted
+++ resolved
@@ -8,11 +8,7 @@
 import org.apache.spark.SparkContext
 import org.apache.spark.broadcast.Broadcast
 import org.hammerlab.guacamole.loci.set.LociSet
-<<<<<<< HEAD
-import org.hammerlab.guacamole.util.Bases.{N, stringToBases, unmaskBases}
-=======
 import org.hammerlab.guacamole.util.Bases.unmaskBases
->>>>>>> 4afd1501
 
 import scala.collection.mutable
 
@@ -41,7 +37,10 @@
    *
    * TODO: Arrays can't be more than 2³² long, use 2bit instead?
    */
-  case class ArrayBackedReferenceSequence(contigName: ContigName, wrapped: Broadcast[Array[Byte]]) extends ContigSequence {
+  case class ArrayBackedReferenceSequence(contigName: ContigName,
+                                          wrapped: Broadcast[Array[Byte]])
+    extends ContigSequence {
+
     val length: NumLoci = wrapped.value.length
 
     def apply(locus: Locus): Byte =
@@ -52,12 +51,6 @@
           throw new Exception(s"Position $contigName:$locus missing from reference", e)
       }
 
-<<<<<<< HEAD
-  object ArrayBackedReferenceSequence {
-    /** Create an ArrayBackedReferenceSequence from a string. This is a convenience method intended for tests. */
-    def apply(sc: SparkContext, sequence: String): ArrayBackedReferenceSequence =
-      ArrayBackedReferenceSequence(sc.broadcast(stringToBases(sequence).toArray))
-=======
     def slice(start: Locus, end: Locus): Array[Byte] =
       if (start < 0 || end > length)
         throw new Exception(
@@ -65,7 +58,6 @@
         )
       else
         wrapped.value.slice(start.toInt, end.toInt)
->>>>>>> 4afd1501
   }
 
   /**
@@ -73,12 +65,6 @@
    * a "partial fasta". This is used in tests.
    * @param wrapped
    */
-<<<<<<< HEAD
-  case class MapBackedReferenceSequence(length: Int, wrapped: Broadcast[Map[Int, Byte]]) extends ContigSequence {
-    def apply(index: Int): Byte = wrapped.value.getOrElse(index, N)
-    def slice(start: Int, end: Int): Array[Byte] = (start until end).map(apply).toArray
-  }
-=======
   case class MapBackedReferenceSequence(contigName: ContigName,
                                         length: NumLoci,
                                         wrapped: Broadcast[Map[Int, Byte]]) extends ContigSequence {
@@ -89,7 +75,6 @@
         case e: NoSuchElementException =>
           throw new Exception(s"Position $contigName:$locus missing from reference", e)
       }
->>>>>>> 4afd1501
 
     def slice(start: Locus, end: Locus): Array[Byte] = (start until end).map(apply).toArray
   }
@@ -108,15 +93,9 @@
       val contigName = nextSequence.getName
       val sequence = nextSequence.getBases
       unmaskBases(sequence)
-<<<<<<< HEAD
-      info(s"Broadcasting contig: $sequenceName")
-      val broadcastedSequence = ArrayBackedReferenceSequence(sc.broadcast(sequence))
-      broadcastedSequences += ((sequenceName, broadcastedSequence))
-=======
       info(s"Broadcasting contig: $contigName")
       val broadcastedSequence = ArrayBackedReferenceSequence(contigName, sc.broadcast(sequence))
       broadcastedSequences += ((contigName, broadcastedSequence))
->>>>>>> 4afd1501
       nextSequence = referenceFasta.nextSequence()
     }
     ReferenceBroadcast(broadcastedSequences.result, Some(fastaPath))
